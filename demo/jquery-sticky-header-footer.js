--- conflicted
+++ resolved
@@ -1,5 +1,4 @@
 /*
-<<<<<<< HEAD
  *  jquery-sticky-header-footer - v1.2.2
  *  jQuery plugin that dynamically sticks content headers and footers to the top and bottom of viewport.
  *  https://github.com/kboucher
@@ -7,23 +6,8 @@
  *  Made by Kevin Boucher
  *  Under MIT License
  */
-/*
- *  jquery-sticky-header-footer - v1.2.0
-=======
- *  jquery-sticky-header-footer - v1.0.1
->>>>>>> 9294a2b7
- *  jQuery plugin that dynamically sticks content headers and footers to the top and bottom of viewport.
- *  https://github.com/kboucher
- *
- *  Made by Kevin Boucher
- *  Under MIT License
- */
 /**
-<<<<<<< HEAD
  *  jquery-sticky-header-footer
-=======
- *  jquery-sticky-header-footer v1.0.1
->>>>>>> 9294a2b7
  *  Lightweight jQuery plugin providing sticky header and footer functionality for tables and lists.
  *
  *  @module     jquery-sticky-header-footer
@@ -77,8 +61,8 @@
                 window.removeEventListener('scroll', this._scrollHandler);
 
                 /**
-                  *  Fix for Chrome rendering bug (see above)
-                  */
+                 *  Fix for Chrome rendering bug (see above)
+                 */
                 window.removeEventListener('scroll', this._scrollStopHandler);
 
                 /**
@@ -111,7 +95,8 @@
                         last = now;
                         fn.apply(context, args);
                     }, threshhold);
-                } else {
+                }
+                else {
                     last = now;
                     fn.apply(context, args);
                 }
@@ -120,10 +105,11 @@
         debounce = function(fn, delay) {
             var timer = null;
 
-            return function () {
-                var context = this, args = arguments;
+            return function() {
+                var context = this,
+                    args = arguments;
                 clearTimeout(timer);
-                timer = setTimeout(function () {
+                timer = setTimeout(function() {
                     fn.apply(context, args);
                 }, delay);
             };
@@ -147,7 +133,6 @@
         this._defaults = defaults;
         this._name = pluginName;
         this._scrollHandler = null;
-        this._resizeHandler = null;
 
         this.init();
     }
@@ -176,7 +161,6 @@
                     this.setupHeaderFooter();
                 }
 
-<<<<<<< HEAD
                 /**
                  *   1. Store and add scroll event listener
                  *      (Storing before assigning seems to uncover a Chrome repaint/redraw bug.)
@@ -214,18 +198,8 @@
                  */
                 try {
                     document.dispatchEvent(new Event('scroll'));
-                } catch (e) {}
-=======
-                /*
-                    Add throttled scroll event listener and trigger scroll
-                    event to initialize sticky header/footer positions.
-                */
-                this._scrollHandler = throttle(this.watchScroll.bind(this), 40);
-                this._resizeHandler = throttle(this.watchResize.bind(this), 40);
-                window.addEventListener('scroll', this._scrollHandler);
-                window.addEventListener('resize', this._resizeHandler);
-                window.dispatchEvent(new Event('scroll'));
->>>>>>> 9294a2b7
+                }
+                catch (e) {}
             }
         },
 
@@ -260,28 +234,6 @@
                         'z-index': this.settings.zIndex,
                     }).addClass(wrapperClasses.join(' '))
                 )
-<<<<<<< HEAD
-                .wrap(function () {
-                        var classNames = this.element.getAttribute('class');
-                        if (this.isTable) {
-                            return $('<table></table>').addClass(classNames);
-                        }
-                        return '';
-                    }.bind(this)
-                ).parents('.' + classNames.innerWrapper)
-                .css('display', 'none')
-                [insertAction](this.element)[0];
-
-            /**
-                Support use of colgroup to maintain cell sizes on cloned and
-                fixed header/footer elements.
-
-                * Valid with tables only
-             */
-            if (colgroup) {
-                colgroup.clone(false).appendTo($(this[element].stickyClone).find('table'));
-            }
-=======
                 .wrap(function() {
                     var classNames = this.element.getAttribute('class');
                     if (this.isTable) {
@@ -290,7 +242,16 @@
                     return '';
                 }.bind(this)).parents('.' + classNames.innerWrapper)
                 .css('display', 'none')[insertAction](this.element)[0];
->>>>>>> 9294a2b7
+
+            /**
+                Support use of colgroup to maintain cell sizes on cloned and
+                fixed header/footer elements.
+
+                * Valid with tables only
+             */
+            if (colgroup) {
+                colgroup.clone(false).appendTo($(this[element].stickyClone).find('table'));
+            }
         },
 
         /**
@@ -362,7 +323,8 @@
                     !this.isVisible()) {
                     this.unstick.call(this, footer);
                 }
-            } else {
+            }
+            else {
 
                 /**
                     Stick this sticky-header-footer's footer element if:
@@ -401,7 +363,8 @@
                     bodyRect.bottom < headAdjust + headRect.height / 2) {
                     this.unstick.call(this, header);
                 }
-            } else {
+            }
+            else {
 
                 /**
                     Stick this sticky-header-footer's header element if:
@@ -416,33 +379,14 @@
         },
 
         /**
-         *  Maintains the width of cloned elements when window is resized.
-         *
-         *  @method watchResize
-         *  @parameter {UIEvent} jQuery resize Event object with injected
-         *                       instance reference.
-         */
-        watchResize: function( /*event*/ ) {
-            var width = this.element.getBoundingClientRect().width;
-
-            if (!!this.headerElement) {
-                this.headerElement.stickyClone.style.width = width + 'px';
-            }
-
-            if (!!this.footerElement) {
-                this.footerElement.stickyClone.style.width = width + 'px';
-            }
-        },
-
-        /**
          *  Delegates scroll event handling to specific header
          *  and footer DOM manipulation methods.
          *
-         *  @method watchScroll
+         *  @method watchHeaderFooter
          *  @parameter {UIEvent} jQuery scroll Event object with injected
          *                       instance reference.
          */
-        watchScroll: function( /*event*/ ) {
+        watchHeaderFooter: function( /*event*/ ) {
             if (!!this.footerElement) {
                 this.watchFooter(this.footerElement);
             }
@@ -450,20 +394,6 @@
             if (!!this.headerElement) {
                 this.watchHeader(this.headerElement);
             }
-<<<<<<< HEAD
-=======
-        },
-
-        /**
-         *  Handle any required tear down.
-         *   - Remove scroll event handler
-         *
-         *  @method tearDown
-         */
-        tearDown: function() {
-            window.removeEventListener('scroll', this._scrollHandler);
-            window.removeEventListener('resize', this._resizeHandler);
->>>>>>> 9294a2b7
         }
     });
 
@@ -474,7 +404,8 @@
     $.fn[pluginName] = function(methodOrOptions) {
         if (methods[methodOrOptions]) {
             return methods[methodOrOptions].apply(this, Array.prototype.slice.call(arguments, 1));
-        } else {
+        }
+        else {
             return this.each(function() {
                 if (!$.data(this, 'plugin_' + pluginName)) {
                     $.data(this, 'plugin_' + pluginName, new StickyHeaderFooter(this, methodOrOptions));
